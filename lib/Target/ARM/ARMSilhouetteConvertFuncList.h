--- conflicted
+++ resolved
@@ -175,14 +175,10 @@
     "HAL_TIMEx_CommutationCallback",
     "HAL_TIMEx_BreakCallback",
     "HAL_TIMEx_Break2Callback",
-<<<<<<< HEAD
-    "main",
-=======
 
     // Functions used by the F469 board
     "BSP_SDRAM_Init",
     "HAL_DMA_Init",
     "SystemClock_Config",
     "MPU_Init",
->>>>>>> 85b277ab
 };